--- conflicted
+++ resolved
@@ -80,25 +80,6 @@
     def __init__(self, device, distributed = True):
         self.device = device
 
-<<<<<<< HEAD
-        cache_dir = get_cache_dir()
-        pl_sd = torch.load(f"{cache_dir}/{CACHE_MODEL_DIR}/model.ckpt")
-        print(f'Creating Autoencoder on device: {device}')
-        model = AutoencoderKL(DEFAULT_AE_CONFIG["ddconfig"], DEFAULT_AE_CONFIG["lossconfig"], DEFAULT_AE_CONFIG["embed_dim"])
-        model.load_state_dict(pl_sd["state_dict"] ,strict=False)
-        # model = model.half()
-        model.to(device)
-
-        # modules = [model, mod el.quant_conv, model.post_quant_conv, model.encoder, model.decoder]
-
-        if distributed:
-            modules = [model]
-
-            for module in modules:
-                module.requires_grad_(True)
-                module = torch.nn.parallel.DistributedDataParallel(module, device_ids=[device], broadcast_buffers=False)
-                module.requires_grad_(False)
-=======
         print(f'Creating Autoencoder on device: {device}')
         model = AutoencoderKL(DEFAULT_AE_CONFIG["ddconfig"], DEFAULT_AE_CONFIG["lossconfig"], DEFAULT_AE_CONFIG["embed_dim"], ckpt_path=f"{CACHE_MODEL_DIR}/model.ckpt")
         # model = model.half()
@@ -112,30 +93,12 @@
             module.requires_grad_(True)
             module = torch.nn.parallel.DistributedDataParallel(module, device_ids=[device], broadcast_buffers=False)
             module.requires_grad_(False)
->>>>>>> 89c774c4
         self._model = model
 
     # batch, channel, width, height
     def encode(self, images):
         with torch.no_grad():
             assert(len(images.shape) == 4)
-<<<<<<< HEAD
-            is_tensor = torch.is_tensor(images)
-            tensor_device = 'cpu'
-            if is_tensor:
-                tensor_device = images.device
-                # images = images.type(torch.HalfTensor).to(tensor_device)
-                images = images.to(torch.float16).to(tensor_device)
-            else:
-                images = torch.HalfTensor(images)
-            
-            same_device = tensor_device == self.device
-
-            if not same_device:
-                images = images.to(self.device)
-
-=======
->>>>>>> 89c774c4
             encoded = self._model.encode(images).sample()
             encoded = encoded / norm['std']
             encoded = torch.clamp(encoded, -1., 1.)
